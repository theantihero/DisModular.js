/**
 * Authentication Routes
 * @author fkndean_
 * @date 2025-10-14
 */

import { Router } from 'express';
import passport from 'passport';
import { getPrismaClient } from '../services/PrismaService.js';
import DiscordApiCacheService, { generateCacheKey, CACHE_TTL } from '../services/DiscordApiCacheService.js';

// Cache for bot guild IDs (5 minute TTL)
const botGuildCache = {
  data: null,
  timestamp: 0,
  ttl: 5 * 60 * 1000, // 5 minutes
};

/**
 * Get actual bot guild IDs from Discord API with database caching
 * @returns {Promise<Set<string>>} Set of guild IDs where bot is present
 */
async function getBotGuildIds() {
  const cacheKey = generateCacheKey('bot_guilds');
  
  try {
    // Try to get from database cache first
    const cachedData = await DiscordApiCacheService.get(cacheKey, 'bot_guilds');
    if (cachedData) {
      return new Set(cachedData.guildIds);
    }

    const botToken = process.env.DISCORD_BOT_TOKEN;
    if (!botToken) {
      console.warn('DISCORD_BOT_TOKEN not found, falling back to database check');
      const prisma = getPrismaClient();
      if (!prisma) return new Set(); // Skip if Prisma not available
      const botGuilds = await prisma.guild.findMany({ select: { id: true } });
      const guildSet = new Set(botGuilds.map(g => g.id));
      
      // Cache the fallback data
      await DiscordApiCacheService.set(cacheKey, 'bot_guilds', { guildIds: Array.from(guildSet) }, CACHE_TTL.BOT_GUILDS);
      
      return guildSet;
    }

    console.log('Fetching bot guilds from Discord API...');

    // Use the correct Discord API endpoint for bot guilds
    const response = await fetch('https://discord.com/api/users/@me/guilds', {
      headers: {
        'Authorization': `Bot ${botToken}`,
      },
    });

    if (!response.ok) {
      console.warn(`Discord API error for bot guilds: ${response.status}, falling back to database check`);
      const prisma = getPrismaClient();
      if (!prisma) return new Set(); // Skip if Prisma not available
      const botGuilds = await prisma.guild.findMany({ select: { id: true } });
      const guildSet = new Set(botGuilds.map(g => g.id));
      
      // Cache the fallback data
      await DiscordApiCacheService.set(cacheKey, 'bot_guilds', { guildIds: Array.from(guildSet) }, CACHE_TTL.BOT_GUILDS);
      
      return guildSet;
    }

    const botGuilds = await response.json();
    console.log(`Discord API returned ${botGuilds.length} guilds:`, botGuilds.map(g => ({ 
      id: g.id, 
      name: g.name, 
      permissions: g.permissions,
      permissions_new: g.permissions_new 
    })));
    
    // Filter out guilds where bot might not be active (check permissions)
    const activeGuilds = botGuilds.filter(guild => {
      // Check if bot has basic permissions (can read messages, send messages)
      const permissions = BigInt(guild.permissions || 0);
      const requiredPermissions = BigInt(0x400) | BigInt(0x800); // READ_MESSAGES | SEND_MESSAGES
      const hasRequiredPermissions = (permissions & requiredPermissions) === requiredPermissions;
      
      console.log(`Guild ${guild.name} (${guild.id}): permissions=${permissions.toString()}, hasRequired=${hasRequiredPermissions}`);
      
      return hasRequiredPermissions;
    });
    
    console.log(`Filtered to ${activeGuilds.length} active guilds (bot has required permissions)`);
    console.log(`Active guild IDs:`, activeGuilds.map(g => g.id));
    
    const guildSet = new Set(activeGuilds.map(guild => guild.id));
    
    // Cache the successful response
    await DiscordApiCacheService.set(cacheKey, 'bot_guilds', { guildIds: Array.from(guildSet) }, CACHE_TTL.BOT_GUILDS);
    
    console.log(`Bot guild IDs set:`, Array.from(guildSet));
    return guildSet;
  } catch (error) {
    console.warn('Error fetching bot guilds:', error.message, 'falling back to database check');
    const prisma = getPrismaClient();
    if (!prisma) return new Set(); // Skip if Prisma not available
    const botGuilds = await prisma.guild.findMany({ select: { id: true } });
    const guildSet = new Set(botGuilds.map(g => g.id));
    
    // Cache the fallback data
    await DiscordApiCacheService.set(cacheKey, 'bot_guilds', { guildIds: Array.from(guildSet) }, CACHE_TTL.BOT_GUILDS);
    
    return guildSet;
  }
}

/**
 * Clear bot guild cache (call when bot joins/leaves guilds)
 */
export function clearBotGuildCache() {
  botGuildCache.data = null;
  botGuildCache.timestamp = 0;
}

/**
 * Create auth routes
 * @returns {Router} Express router
 */
export function createAuthRoutes() {
  const router = Router();

  /**
   * Discord OAuth login
   */
  router.get('/discord', passport.authenticate('discord'));

  /**
   * Discord OAuth callback
   */
  router.get(
    '/discord/callback',
    (req, res, next) => {
      passport.authenticate('discord', (err, user, _info) => {
        // Handle rate limiting errors
        if (err && err.oauthError && err.oauthError.statusCode === 429) {
          return res.redirect('/auth/error?reason=rate_limit');
        }
        
        if (err) {
          return res.redirect('/auth/error?reason=oauth_failed');
        }
        
        if (!user) {
          return res.redirect('/auth/error?reason=no_user');
        }
        
        req.logIn(user, (loginErr) => {
          if (loginErr) {
            return res.redirect('/auth/error?reason=login_failed');
          }
          
          // Successful authentication
          res.redirect('/auth/callback');
        });
      })(req, res, next);
    },
  );

  /**
   * Get user's Discord guilds
   */
  router.get('/guilds', async (req, res) => {
    if (!req.isAuthenticated()) {
      return res.status(401).json({
        success: false,
        error: 'Authentication required',
      });
    }

    try {
      // Get user's access token
      const prisma = getPrismaClient();
      if (!prisma) {
        return res.status(500).json({
          success: false,
          error: 'Database not available',
        });
      }
      const user = await prisma.user.findUnique({
        where: { id: req.user.id },
      });

      if (!user || !user.access_token) {
        return res.status(400).json({
          success: false,
          error: 'No Discord access token available',
        });
      }

      // Check cache first
      const cacheKey = generateCacheKey('user_guilds', { userId: user.discord_id });
      const cachedGuilds = await DiscordApiCacheService.get(cacheKey, 'user_guilds', user.discord_id);
      
      let guilds;
      if (cachedGuilds) {
        guilds = cachedGuilds;
      } else {
        // Fetch user's guilds from Discord API
        const discordResponse = await fetch('https://discord.com/api/users/@me/guilds', {
          headers: {
            'Authorization': `Bearer ${user.access_token}`,
          },
        });

        if (!discordResponse.ok) {
          throw new Error(`Discord API error: ${discordResponse.status}`);
        }

        guilds = await discordResponse.json();
        
        // Cache the response
        await DiscordApiCacheService.set(cacheKey, 'user_guilds', guilds, CACHE_TTL.USER_GUILDS, user.discord_id);
      }

      // Filter guilds where user has admin permissions
      const adminGuilds = guilds.filter(guild => 
        (guild.permissions & 0x8) === 0x8, // Administrator permission
      );

      // Get actual bot guilds from Discord API
      let botGuildIds;
      try {
        botGuildIds = await getBotGuildIds();
      } catch (error) {
        console.error('Failed to get bot guild IDs:', error);
        // Fallback to empty set if bot guild fetching fails
        botGuildIds = new Set();
      }

      // Generate bot invite URL
      const clientId = process.env.DISCORD_CLIENT_ID;
      const botInviteUrl = clientId ? 
        `https://discord.com/api/oauth2/authorize?client_id=${clientId}&permissions=8&scope=bot` : 
        null;

      res.json({
        success: true,
        data: adminGuilds.map(guild => ({
          id: guild.id,
          name: guild.name,
          icon: guild.icon,
          owner: guild.owner,
          permissions: guild.permissions,
          permissions_new: guild.permissions_new,
          bot_present: botGuildIds.has(guild.id),
          bot_invite_url: botInviteUrl,
        })),
      });
    } catch (error) {
      console.error('Error fetching user guilds:', error);
      res.status(500).json({
        success: false,
        error: 'Failed to fetch Discord guilds',
      });
    }
  });

  /**
   * Clear bot guild cache (for debugging)
   */
  router.post('/clear-bot-cache', async (req, res) => {
    try {
      clearBotGuildCache();
      res.json({
        success: true,
        message: 'Bot guild cache cleared'
      });
    } catch (error) {
      console.error('Error clearing bot guild cache:', error);
      res.status(500).json({
        success: false,
        error: 'Failed to clear bot guild cache',
      });
    }
  });

  /**
   * Refresh user guilds (clear cache and fetch fresh data)
   */
  router.post('/refresh-guilds', async (req, res) => {
    try {
      if (!req.isAuthenticated()) {
        return res.status(401).json({
          success: false,
          error: 'Authentication required',
        });
      }

      const user = req.user;
      if (!user || !user.access_token) {
        return res.status(400).json({
          success: false,
          error: 'No Discord access token available',
        });
      }

      // Clear user's guild cache and bot guild cache
      const cacheKey = generateCacheKey('user_guilds', { userId: user.discord_id });
      await DiscordApiCacheService.clearByType('user_guilds', user.discord_id);
      clearBotGuildCache(); // Also clear bot guild cache for fresh data

      // Fetch fresh guild data from Discord API
      const discordResponse = await fetch('https://discord.com/api/users/@me/guilds', {
        headers: {
          'Authorization': `Bearer ${user.access_token}`,
        },
      });

      if (!discordResponse.ok) {
        throw new Error(`Discord API error: ${discordResponse.status}`);
      }

      const guilds = await discordResponse.json();

      // Filter guilds where user has admin permissions
      const adminGuilds = guilds.filter(guild => 
        (guild.permissions & 0x8) === 0x8, // Administrator permission
      );

      // Get actual bot guilds from Discord API
      let botGuildIds;
      try {
        botGuildIds = await getBotGuildIds();
      } catch (error) {
        console.error('Failed to get bot guild IDs:', error);
        // Fallback to empty set if bot guild fetching fails
        botGuildIds = new Set();
      }

      // Generate bot invite URL
      const clientId = process.env.DISCORD_CLIENT_ID;
      const botInviteUrl = clientId ? 
        `https://discord.com/api/oauth2/authorize?client_id=${clientId}&permissions=8&scope=bot` : 
        null;

      // Cache the fresh data
      await DiscordApiCacheService.set(cacheKey, 'user_guilds', guilds, CACHE_TTL.USER_GUILDS, user.discord_id);

      res.json({
        success: true,
        data: adminGuilds.map(guild => ({
          id: guild.id,
          name: guild.name,
          icon: guild.icon,
          owner: guild.owner,
          permissions: guild.permissions,
          permissions_new: guild.permissions_new,
          bot_present: botGuildIds.has(guild.id),
          bot_invite_url: botInviteUrl,
        })),
      });
    } catch (error) {
      console.error('Error refreshing user guilds:', error);
      
      // Provide more specific error messages
      let errorMessage = 'Failed to refresh Discord guilds';
      if (error.message.includes('Discord API error')) {
        errorMessage = 'Discord API is currently unavailable. Please try again later.';
      } else if (error.message.includes('rate limit') || error.message.includes('429')) {
        errorMessage = 'Discord API rate limit exceeded. Please wait a moment and try again.';
      }
      
      res.status(500).json({
        success: false,
        error: errorMessage,
        details: process.env.NODE_ENV === 'development' ? error.message : undefined,
      });
    }
  });

  /**
   * Get current user
   */
  router.get('/me', async (req, res) => {
    if (req.isAuthenticated()) {
      try {
        // Refresh user data from database to ensure we have the latest info
        const prisma = getPrismaClient();
        if (!prisma) {
          return res.json({
            success: true,
            user: req.user,
          });
        }
        const freshUser = await prisma.user.findUnique({
          where: { id: req.user.id },
        });

        if (!freshUser) {
          return res.status(401).json({
            success: false,
            error: 'User not found',
          });
        }

        // Return fresh user data (don't update session to avoid conflicts)

        res.json({
          success: true,
          data: {
            id: freshUser.id,
            username: freshUser.username,
            discriminator: freshUser.discriminator,
            avatar: freshUser.avatar,
            discord_id: freshUser.discord_id,
            is_admin: Boolean(freshUser.is_admin),
            access_status: freshUser.access_status,
            access_message: freshUser.access_message,
            access_requested_at: freshUser.access_requested_at,
            access_request_message: freshUser.access_request_message,
            admin_notes: freshUser.admin_notes,
            created_at: freshUser.created_at,
            last_login: freshUser.last_login,
          },
        });
      } catch (error) {
        console.error('Error fetching user data:', error);
        res.status(500).json({
          success: false,
          error: 'Failed to fetch user data',
        });
      }
    } else {
      res.status(401).json({
        success: false,
        error: 'Not authenticated',
      });
    }
  });

  /**
   * Logout
   */
  router.post('/logout', (req, res) => {
    // Check if user is actually logged in
    if (!req.user) {
      return res.json({
        success: true,
        data: {
          message: 'Already logged out',
        },
      });
    }

    // Destroy the session and logout
    req.logout((err) => {
      if (err) {
        console.error('Logout error:', err);
        return res.status(500).json({
          success: false,
          error: 'Failed to logout',
          details: process.env.NODE_ENV === 'development' ? err.message : undefined,
        });
      }
      
      // Destroy the session completely
      req.session.destroy((sessionErr) => {
        if (sessionErr) {
          console.error('Session destroy error:', sessionErr);
          return res.status(500).json({
            success: false,
            error: 'Failed to destroy session',
            details: process.env.NODE_ENV === 'development' ? sessionErr.message : undefined,
          });
        }
<<<<<<< HEAD

        // Clear the session cookie
        res.clearCookie('connect.sid', {
          path: '/',
          httpOnly: true,
          secure: process.env.NODE_ENV === 'production',
          sameSite: 'lax',
        });

=======
>>>>>>> 514a1e1a
        res.json({
          success: true,
          data: {
            message: 'Logged out successfully',
          },
        });
      });
    } catch (error) {
      console.error('Logout error:', error);
      res.status(500).json({
        success: false,
        error: 'Internal server error',
        details: process.env.NODE_ENV === 'development' ? error.message : undefined,
      });
    }
  });

  /**
   * Request access
   */
  router.post('/request-access', async (req, res) => {
    if (!req.isAuthenticated()) {
      return res.status(401).json({
        success: false,
        error: 'Authentication required',
      });
    }

    try {
      const { message } = req.body;
      
      // Validate message length
      if (message && message.length > 500) {
        return res.status(400).json({
          success: false,
          error: 'Message must be 500 characters or less',
        });
      }

      // Check if user already has a pending request
      const prisma = getPrismaClient();
      if (!prisma) {
        console.error('Prisma client not available for access request');
        return res.status(500).json({
          success: false,
          error: 'Database not available',
        });
      }
      const existingUser = await prisma.user.findUnique({
        where: { id: req.user.id },
        select: { access_status: true, access_requested_at: true },
      });

      if (existingUser?.access_status === 'pending') {
        return res.status(400).json({
          success: false,
          error: 'You already have a pending access request. Please wait for an administrator to review it.',
        });
      }

      // Update user's access_requested_at timestamp, message, and status
      const updatedUser = await prisma.user.update({
        where: { id: req.user.id },
        data: {
          access_requested_at: new Date(),
          access_request_message: message || null,
          access_status: 'pending',
        },
      });

      console.log(`Access request submitted for user ${req.user.id}:`, {
        userId: req.user.id,
        username: req.user.username,
        message: message || 'No message provided',
        timestamp: updatedUser.access_requested_at
      });

      res.json({
        success: true,
        message: 'Access request submitted successfully',
      });
    } catch (error) {
      console.error('Error submitting access request:', error);
      res.status(500).json({
        success: false,
        error: 'Failed to submit access request',
      });
    }
  });

  /**
   * Get user access status
   */
  router.get('/access-status', async (req, res) => {
    if (!req.isAuthenticated()) {
      return res.status(401).json({
        success: false,
        error: 'Authentication required',
      });
    }

    try {
      // Fetch fresh user data from database to ensure we have the latest info
      const prisma = getPrismaClient();
      if (!prisma) {
        return res.status(500).json({
          success: false,
          error: 'Database not available',
        });
      }

      const freshUser = await prisma.user.findUnique({
        where: { id: req.user.id },
        select: {
          access_status: true,
          access_message: true,
          access_requested_at: true,
          access_request_message: true,
        },
      });

      if (!freshUser) {
        return res.status(404).json({
          success: false,
          error: 'User not found',
        });
      }

      res.json({
        success: true,
        data: {
          access_status: freshUser.access_status,
          access_message: freshUser.access_message,
          access_requested_at: freshUser.access_requested_at,
          access_request_message: freshUser.access_request_message,
        },
      });
    } catch (error) {
      console.error('Error fetching user access status:', error);
      res.status(500).json({
        success: false,
        error: 'Failed to fetch access status',
      });
    }
  });

  /**
   * Auth error page
   */
  router.get('/error', (req, res) => {
    const reason = req.query.reason || 'unknown';
    
    const errorMessages = {
      rate_limit: {
        title: 'Discord Rate Limit',
        message: 'Discord is temporarily rate limiting OAuth requests. Please wait 1-2 minutes and try again.',
        code: 429,
      },
      oauth_failed: {
        title: 'OAuth Failed',
        message: 'Failed to authenticate with Discord. Please check your Discord app credentials.',
        code: 401,
      },
      no_user: {
        title: 'User Not Found',
        message: 'Could not retrieve user information from Discord.',
        code: 401,
      },
      login_failed: {
        title: 'Login Failed',
        message: 'Failed to create session. Please try again.',
        code: 500,
      },
      unknown: {
        title: 'Authentication Failed',
        message: 'An unknown error occurred during authentication.',
        code: 401,
      },
    };
    
    const error = errorMessages[reason] || errorMessages.unknown;
    
    res.status(error.code).json({
      success: false,
      error: error.title,
      message: error.message,
      reason: reason,
    });
  });

  return router;
}

export default createAuthRoutes;
<|MERGE_RESOLUTION|>--- conflicted
+++ resolved
@@ -438,54 +438,53 @@
    * Logout
    */
   router.post('/logout', (req, res) => {
-    // Check if user is actually logged in
-    if (!req.user) {
-      return res.json({
-        success: true,
-        data: {
-          message: 'Already logged out',
-        },
-      });
-    }
-
-    // Destroy the session and logout
-    req.logout((err) => {
-      if (err) {
-        console.error('Logout error:', err);
-        return res.status(500).json({
-          success: false,
-          error: 'Failed to logout',
-          details: process.env.NODE_ENV === 'development' ? err.message : undefined,
-        });
-      }
-      
-      // Destroy the session completely
-      req.session.destroy((sessionErr) => {
-        if (sessionErr) {
-          console.error('Session destroy error:', sessionErr);
+    try {
+      // Check if user is actually logged in
+      if (!req.user) {
+        return res.json({
+          success: true,
+          data: {
+            message: 'Already logged out',
+          },
+        });
+      }
+
+      // Destroy the session and logout
+      req.logout((err) => {
+        if (err) {
+          console.error('Logout error:', err);
           return res.status(500).json({
             success: false,
-            error: 'Failed to destroy session',
-            details: process.env.NODE_ENV === 'development' ? sessionErr.message : undefined,
+            error: 'Failed to logout',
+            details: process.env.NODE_ENV === 'development' ? err.message : undefined,
           });
         }
-<<<<<<< HEAD
-
-        // Clear the session cookie
-        res.clearCookie('connect.sid', {
-          path: '/',
-          httpOnly: true,
-          secure: process.env.NODE_ENV === 'production',
-          sameSite: 'lax',
-        });
-
-=======
->>>>>>> 514a1e1a
-        res.json({
-          success: true,
-          data: {
-            message: 'Logged out successfully',
-          },
+        
+        // Destroy the session completely
+        req.session.destroy((sessionErr) => {
+          if (sessionErr) {
+            console.error('Session destroy error:', sessionErr);
+            return res.status(500).json({
+              success: false,
+              error: 'Failed to destroy session',
+              details: process.env.NODE_ENV === 'development' ? sessionErr.message : undefined,
+            });
+          }
+
+          // Clear the session cookie
+          res.clearCookie('connect.sid', {
+            path: '/',
+            httpOnly: true,
+            secure: process.env.NODE_ENV === 'production',
+            sameSite: 'lax',
+          });
+
+          res.json({
+            success: true,
+            data: {
+              message: 'Logged out successfully',
+            },
+          });
         });
       });
     } catch (error) {
